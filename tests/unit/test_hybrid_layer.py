import pytest

from semantic_router.encoders import (
<<<<<<< HEAD
    AzureOpenAIEncoder,
    BaseEncoder,
=======
    BaseEncoder,
    BM25Encoder,
>>>>>>> f8fcd43a
    CohereEncoder,
    OpenAIEncoder,
)
from semantic_router.hybrid_layer import HybridRouteLayer
from semantic_router.route import Route


def mock_encoder_call(utterances):
    # Define a mapping of utterances to return values
    mock_responses = {
        "Hello": [0.1, 0.2, 0.3],
        "Hi": [0.4, 0.5, 0.6],
        "Goodbye": [0.7, 0.8, 0.9],
        "Bye": [1.0, 1.1, 1.2],
        "Au revoir": [1.3, 1.4, 1.5],
    }
    return [mock_responses.get(u, [0, 0, 0]) for u in utterances]


@pytest.fixture
def base_encoder():
    return BaseEncoder(name="test-encoder", score_threshold=0.5)


@pytest.fixture
def cohere_encoder(mocker):
    mocker.patch.object(CohereEncoder, "__call__", side_effect=mock_encoder_call)
    return CohereEncoder(name="test-cohere-encoder", cohere_api_key="test_api_key")


@pytest.fixture
def openai_encoder(mocker):
    mocker.patch.object(OpenAIEncoder, "__call__", side_effect=mock_encoder_call)
    return OpenAIEncoder(name="test-openai-encoder", openai_api_key="test_api_key")


@pytest.fixture
def azure_encoder(mocker):
    mocker.patch.object(AzureOpenAIEncoder, "__call__", side_effect=mock_encoder_call)
    return AzureOpenAIEncoder(
        deployment_name="test-deployment",
        azure_endpoint="test_endpoint",
        api_key="test_api_key",
        api_version="test_version",
        model="test_model",
    )


@pytest.fixture
def routes():
    return [
        Route(name="Route 1", utterances=["Hello", "Hi"]),
        Route(name="Route 2", utterances=["Goodbye", "Bye", "Au revoir"]),
    ]


sparse_encoder = BM25Encoder(use_default_params=False)
sparse_encoder.fit(["The quick brown fox", "jumps over the lazy dog", "Hello, world!"])


class TestHybridRouteLayer:
    def test_initialization(self, openai_encoder, routes):
        route_layer = HybridRouteLayer(
            encoder=openai_encoder, sparse_encoder=sparse_encoder, routes=routes
        )
        assert route_layer.index is not None and route_layer.categories is not None
        assert openai_encoder.score_threshold == 0.82
        assert route_layer.score_threshold == 0.82
        assert len(route_layer.index) == 5
        assert len(set(route_layer.categories)) == 2

    def test_initialization_different_encoders(self, cohere_encoder, openai_encoder):
        route_layer_cohere = HybridRouteLayer(
            encoder=cohere_encoder, sparse_encoder=sparse_encoder
        )
        assert route_layer_cohere.score_threshold == 0.3

        route_layer_openai = HybridRouteLayer(
            encoder=openai_encoder, sparse_encoder=sparse_encoder
        )
        assert route_layer_openai.score_threshold == 0.82

    def test_add_route(self, openai_encoder):
        route_layer = HybridRouteLayer(
            encoder=openai_encoder, sparse_encoder=sparse_encoder
        )
        route = Route(name="Route 3", utterances=["Yes", "No"])
        route_layer._add_routes([route])
        assert route_layer.index is not None and route_layer.categories is not None
        assert len(route_layer.index) == 2
        assert len(set(route_layer.categories)) == 1

    def test_add_multiple_routes(self, openai_encoder, routes):
        route_layer = HybridRouteLayer(
            encoder=openai_encoder, sparse_encoder=sparse_encoder
        )
        for route in routes:
            route_layer.add(route)
        assert route_layer.index is not None and route_layer.categories is not None
        assert len(route_layer.index) == 5
        assert len(set(route_layer.categories)) == 2

    def test_query_and_classification(self, openai_encoder, routes):
        route_layer = HybridRouteLayer(
            encoder=openai_encoder, sparse_encoder=sparse_encoder, routes=routes
        )
        query_result = route_layer("Hello")
        assert query_result in ["Route 1", "Route 2"]

    def test_query_with_no_index(self, openai_encoder):
        route_layer = HybridRouteLayer(
            encoder=openai_encoder, sparse_encoder=sparse_encoder
        )
        assert route_layer("Anything") is None

    def test_semantic_classify(self, openai_encoder, routes):
        route_layer = HybridRouteLayer(
            encoder=openai_encoder, sparse_encoder=sparse_encoder, routes=routes
        )
        classification, score = route_layer._semantic_classify(
            [
                {"route": "Route 1", "score": 0.9},
                {"route": "Route 2", "score": 0.1},
            ]
        )
        assert classification == "Route 1"
        assert score == [0.9]

    def test_semantic_classify_multiple_routes(self, openai_encoder, routes):
        route_layer = HybridRouteLayer(
            encoder=openai_encoder, sparse_encoder=sparse_encoder, routes=routes
        )
        classification, score = route_layer._semantic_classify(
            [
                {"route": "Route 1", "score": 0.9},
                {"route": "Route 2", "score": 0.1},
                {"route": "Route 1", "score": 0.8},
            ]
        )
        assert classification == "Route 1"
        assert score == [0.9, 0.8]

    def test_pass_threshold(self, openai_encoder):
        route_layer = HybridRouteLayer(
            encoder=openai_encoder, sparse_encoder=sparse_encoder
        )
        assert not route_layer._pass_threshold([], 0.5)
        assert route_layer._pass_threshold([0.6, 0.7], 0.5)

    def test_failover_score_threshold(self, base_encoder):
        route_layer = HybridRouteLayer(
            encoder=base_encoder, sparse_encoder=sparse_encoder
        )
        assert base_encoder.score_threshold == 0.50
        assert route_layer.score_threshold == 0.50


# Add more tests for edge cases and error handling as needed.<|MERGE_RESOLUTION|>--- conflicted
+++ resolved
@@ -1,13 +1,9 @@
 import pytest
 
 from semantic_router.encoders import (
-<<<<<<< HEAD
     AzureOpenAIEncoder,
     BaseEncoder,
-=======
-    BaseEncoder,
     BM25Encoder,
->>>>>>> f8fcd43a
     CohereEncoder,
     OpenAIEncoder,
 )
