import importlib
import os
import tempfile
from unittest.mock import mock_open, patch

import pytest

from semantic_router.encoders import BaseEncoder, CohereEncoder, OpenAIEncoder
from semantic_router.index.local import LocalIndex
from semantic_router.index.qdrant import QdrantIndex
from semantic_router.layer import LayerConfig, RouteLayer
from semantic_router.llms.base import BaseLLM
from semantic_router.route import Route


def mock_encoder_call(utterances):
    # Define a mapping of utterances to return values
    mock_responses = {
        "Hello": [0.1, 0.2, 0.3],
        "Hi": [0.4, 0.5, 0.6],
        "Goodbye": [0.7, 0.8, 0.9],
        "Bye": [1.0, 1.1, 1.2],
        "Au revoir": [1.3, 1.4, 1.5],
    }
    return [mock_responses.get(u, [0.0, 0.0, 0.0]) for u in utterances]


def layer_json():
    return """{
    "encoder_type": "cohere",
    "encoder_name": "embed-english-v3.0",
    "routes": [
        {
            "name": "politics",
            "utterances": [
                "isn't politics the best thing ever",
                "why don't you tell me about your political opinions"
            ],
            "description": null,
            "function_schema": null
        },
        {
            "name": "chitchat",
            "utterances": [
                "how's the weather today?",
                "how are things going?"
            ],
            "description": null,
            "function_schema": null
        }
    ]
}"""


def layer_yaml():
    return """encoder_name: embed-english-v3.0
encoder_type: cohere
routes:
- description: null
  function_schema: null
  name: politics
  utterances:
  - isn't politics the best thing ever
  - why don't you tell me about your political opinions
- description: null
  function_schema: null
  name: chitchat
  utterances:
  - how's the weather today?
  - how are things going?
    """


@pytest.fixture
def base_encoder():
    return BaseEncoder(name="test-encoder", score_threshold=0.5)


@pytest.fixture
def cohere_encoder(mocker):
    mocker.patch.object(CohereEncoder, "__call__", side_effect=mock_encoder_call)
    return CohereEncoder(name="test-cohere-encoder", cohere_api_key="test_api_key")


@pytest.fixture
def openai_encoder(mocker):
    mocker.patch.object(OpenAIEncoder, "__call__", side_effect=mock_encoder_call)
    return OpenAIEncoder(name="test-openai-encoder", openai_api_key="test_api_key")


@pytest.fixture
def routes():
    return [
        Route(name="Route 1", utterances=["Hello", "Hi"]),
        Route(name="Route 2", utterances=["Goodbye", "Bye", "Au revoir"]),
    ]


@pytest.fixture
def dynamic_routes():
    return [
        Route(
            name="Route 1", utterances=["Hello", "Hi"], function_schema={"name": "test"}
        ),
        Route(
            name="Route 2",
            utterances=["Goodbye", "Bye", "Au revoir"],
            function_schema={"name": "test"},
        ),
    ]


@pytest.fixture
def test_data():
    return [
        ("What's your opinion on the current government?", "politics"),
        ("what's the weather like today?", "chitchat"),
        ("what is the Pythagorean theorem?", "mathematics"),
        ("what is photosynthesis?", "biology"),
        ("tell me an interesting fact", None),
    ]


def get_test_indexes():
    indexes = [LocalIndex]

    if importlib.util.find_spec("qdrant_client") is not None:
        indexes.append(QdrantIndex)

    return indexes


@pytest.mark.parametrize("index_cls", get_test_indexes())
class TestRouteLayer:
<<<<<<< HEAD
    def test_initialization(self, openai_encoder, routes, index_cls):
        route_layer = RouteLayer(
            encoder=openai_encoder, routes=routes, index=index_cls()
        )
=======
    def test_initialization(self, openai_encoder, routes):
        route_layer = RouteLayer(encoder=openai_encoder, routes=routes, top_k=10)
>>>>>>> 931af0c2
        assert openai_encoder.score_threshold == 0.82
        assert route_layer.score_threshold == 0.82
        assert route_layer.top_k == 10
        assert len(route_layer.index) if route_layer.index is not None else 0 == 5
        assert (
            len(set(route_layer._get_route_names()))
            if route_layer._get_route_names() is not None
            else 0 == 2
        )

    def test_initialization_different_encoders(
        self, cohere_encoder, openai_encoder, index_cls
    ):
        route_layer_cohere = RouteLayer(encoder=cohere_encoder, index=index_cls())
        assert cohere_encoder.score_threshold == 0.3
        assert route_layer_cohere.score_threshold == 0.3
        route_layer_openai = RouteLayer(encoder=openai_encoder, index=index_cls())
        assert route_layer_openai.score_threshold == 0.82

    def test_initialization_no_encoder(self, openai_encoder, index_cls):
        os.environ["OPENAI_API_KEY"] = "test_api_key"
        route_layer_none = RouteLayer(encoder=None)
        assert route_layer_none.score_threshold == openai_encoder.score_threshold

    def test_initialization_dynamic_route(
        self, cohere_encoder, openai_encoder, dynamic_routes, index_cls
    ):
        route_layer_cohere = RouteLayer(
            encoder=cohere_encoder, routes=dynamic_routes, index=index_cls()
        )
        assert route_layer_cohere.score_threshold == 0.3
        route_layer_openai = RouteLayer(
            encoder=openai_encoder, routes=dynamic_routes, index=index_cls()
        )
        assert openai_encoder.score_threshold == 0.82
        assert route_layer_openai.score_threshold == 0.82

    def test_add_route(self, openai_encoder, index_cls):
        route_layer = RouteLayer(encoder=openai_encoder, index=index_cls())
        route1 = Route(name="Route 1", utterances=["Yes", "No"])
        route2 = Route(name="Route 2", utterances=["Maybe", "Sure"])

        # Initially, the routes list should be empty
        assert route_layer.routes == []

        # Add route1 and check
        route_layer.add(route=route1)
        assert route_layer.routes == [route1]
        assert route_layer.index is not None
        # Use the describe method to get the number of vectors
        assert route_layer.index.describe()["vectors"] == 2

        # Add route2 and check
        route_layer.add(route=route2)
        assert route_layer.routes == [route1, route2]
        assert route_layer.index.describe()["vectors"] == 4

    def test_list_route_names(self, openai_encoder, routes, index_cls):
        route_layer = RouteLayer(
            encoder=openai_encoder, routes=routes, index=index_cls()
        )
        route_names = route_layer.list_route_names()
        assert set(route_names) == {
            route.name for route in routes
        }, "The list of route names should match the names of the routes added."

    def test_delete_route(self, openai_encoder, routes, index_cls):
        route_layer = RouteLayer(
            encoder=openai_encoder, routes=routes, index=index_cls()
        )
        # Delete a route by name
        route_to_delete = routes[0].name
        route_layer.delete(route_to_delete)
        # Ensure the route is no longer in the route layer
        assert (
            route_to_delete not in route_layer.list_route_names()
        ), "The route should be deleted from the route layer."
        # Ensure the route's utterances are no longer in the index
        for utterance in routes[0].utterances:
            assert (
                utterance not in route_layer.index
            ), "The route's utterances should be deleted from the index."

    def test_remove_route_not_found(self, openai_encoder, routes, index_cls):
        route_layer = RouteLayer(
            encoder=openai_encoder, routes=routes, index=index_cls()
        )
        # Attempt to remove a route that does not exist
        non_existent_route = "non-existent-route"
        with pytest.raises(ValueError) as excinfo:
            route_layer.delete(non_existent_route)
        assert (
            str(excinfo.value) == f"Route `{non_existent_route}` not found"
        ), "Attempting to remove a non-existent route should raise a ValueError."

    def test_add_multiple_routes(self, openai_encoder, routes, index_cls):
        route_layer = RouteLayer(encoder=openai_encoder, index=index_cls())
        route_layer._add_routes(routes=routes)
        assert route_layer.index is not None
        assert route_layer.index.describe()["vectors"] == 5

    def test_query_and_classification(self, openai_encoder, routes, index_cls):
        route_layer = RouteLayer(
            encoder=openai_encoder, routes=routes, index=index_cls()
        )
        query_result = route_layer(text="Hello").name
        assert query_result in ["Route 1", "Route 2"]

    def test_query_with_no_index(self, openai_encoder, index_cls):
        route_layer = RouteLayer(encoder=openai_encoder, index=index_cls())
        with pytest.raises(ValueError):
            assert route_layer(text="Anything").name is None

    def test_query_with_vector(self, openai_encoder, routes, index_cls):
        route_layer = RouteLayer(
            encoder=openai_encoder, routes=routes, index=index_cls()
        )
        vector = [0.1, 0.2, 0.3]
        query_result = route_layer(vector=vector).name
        assert query_result in ["Route 1", "Route 2"]

    def test_query_with_no_text_or_vector(self, openai_encoder, routes, index_cls):
        route_layer = RouteLayer(
            encoder=openai_encoder, routes=routes, index=index_cls()
        )
        with pytest.raises(ValueError):
            route_layer()

    def test_semantic_classify(self, openai_encoder, routes, index_cls):
        route_layer = RouteLayer(
            encoder=openai_encoder, routes=routes, index=index_cls()
        )
        classification, score = route_layer._semantic_classify(
            [
                {"route": "Route 1", "score": 0.9},
                {"route": "Route 2", "score": 0.1},
            ]
        )
        assert classification == "Route 1"
        assert score == [0.9]

    def test_semantic_classify_multiple_routes(self, openai_encoder, routes, index_cls):
        route_layer = RouteLayer(
            encoder=openai_encoder, routes=routes, index=index_cls()
        )
        classification, score = route_layer._semantic_classify(
            [
                {"route": "Route 1", "score": 0.9},
                {"route": "Route 2", "score": 0.1},
                {"route": "Route 1", "score": 0.8},
            ]
        )
        assert classification == "Route 1"
        assert score == [0.9, 0.8]

    def test_query_no_text_dynamic_route(
        self, openai_encoder, dynamic_routes, index_cls
    ):
        route_layer = RouteLayer(
            encoder=openai_encoder, routes=dynamic_routes, index=index_cls()
        )
        vector = [0.1, 0.2, 0.3]
        with pytest.raises(ValueError):
            route_layer(vector=vector)

    def test_pass_threshold(self, openai_encoder, index_cls):
        route_layer = RouteLayer(encoder=openai_encoder, index=index_cls())
        assert not route_layer._pass_threshold([], 0.5)
        assert route_layer._pass_threshold([0.6, 0.7], 0.5)

    def test_failover_score_threshold(self, base_encoder, index_cls):
        route_layer = RouteLayer(encoder=base_encoder, index=index_cls())
        assert route_layer.score_threshold == 0.5

    def test_json(self, openai_encoder, routes, index_cls):
        temp = tempfile.NamedTemporaryFile(suffix=".yaml", delete=False)
        try:
            temp_path = temp.name  # Save the temporary file's path
            temp.close()  # Close the file to ensure it can be opened again on Windows
            os.environ["OPENAI_API_KEY"] = "test_api_key"
            route_layer = RouteLayer(
                encoder=openai_encoder, routes=routes, index=index_cls()
            )
            route_layer.to_json(temp_path)
            assert os.path.exists(temp_path)
            route_layer_from_file = RouteLayer.from_json(temp_path)
            assert (
                route_layer_from_file.index is not None
                and route_layer_from_file._get_route_names() is not None
            )
        finally:
            os.remove(temp_path)  # Ensure the file is deleted even if the test fails

    def test_yaml(self, openai_encoder, routes, index_cls):
        temp = tempfile.NamedTemporaryFile(suffix=".yaml", delete=False)
        try:
            temp_path = temp.name  # Save the temporary file's path
            temp.close()  # Close the file to ensure it can be opened again on Windows
            os.environ["OPENAI_API_KEY"] = "test_api_key"
            route_layer = RouteLayer(
                encoder=openai_encoder, routes=routes, index=index_cls()
            )
            route_layer.to_yaml(temp_path)
            assert os.path.exists(temp_path)
            route_layer_from_file = RouteLayer.from_yaml(temp_path)
            assert (
                route_layer_from_file.index is not None
                and route_layer_from_file._get_route_names() is not None
            )
        finally:
            os.remove(temp_path)  # Ensure the file is deleted even if the test fails

    def test_from_file_json(openai_encoder, tmp_path, index_cls):
        # Create a temporary JSON file with layer configuration
        config_path = tmp_path / "config.json"
        config_path.write_text(
            layer_json()
        )  # Assuming layer_json() returns a valid JSON string

        # Load the LayerConfig from the temporary file
        layer_config = LayerConfig.from_file(str(config_path))

        # Assertions to verify the loaded configuration
        assert layer_config.encoder_type == "cohere"
        assert layer_config.encoder_name == "embed-english-v3.0"
        assert len(layer_config.routes) == 2
        assert layer_config.routes[0].name == "politics"

    def test_from_file_yaml(openai_encoder, tmp_path, index_cls):
        # Create a temporary YAML file with layer configuration
        config_path = tmp_path / "config.yaml"
        config_path.write_text(
            layer_yaml()
        )  # Assuming layer_yaml() returns a valid YAML string

        # Load the LayerConfig from the temporary file
        layer_config = LayerConfig.from_file(str(config_path))

        # Assertions to verify the loaded configuration
        assert layer_config.encoder_type == "cohere"
        assert layer_config.encoder_name == "embed-english-v3.0"
        assert len(layer_config.routes) == 2
        assert layer_config.routes[0].name == "politics"

    def test_from_file_invalid_path(self, index_cls):
        with pytest.raises(FileNotFoundError) as excinfo:
            LayerConfig.from_file("nonexistent_path.json")
        assert "[Errno 2] No such file or directory: 'nonexistent_path.json'" in str(
            excinfo.value
        )

    def test_from_file_unsupported_type(self, tmp_path, index_cls):
        # Create a temporary unsupported file
        config_path = tmp_path / "config.unsupported"
        config_path.write_text(layer_json())

        with pytest.raises(ValueError) as excinfo:
            LayerConfig.from_file(str(config_path))
        assert "Unsupported file type" in str(excinfo.value)

    def test_from_file_invalid_config(self, tmp_path, index_cls):
        # Define an invalid configuration JSON
        invalid_config_json = """
        {
            "encoder_type": "cohere",
            "encoder_name": "embed-english-v3.0",
            "routes": "This should be a list, not a string"
        }"""

        # Write the invalid configuration to a temporary JSON file
        config_path = tmp_path / "invalid_config.json"
        with open(config_path, "w") as file:
            file.write(invalid_config_json)

        # Patch the is_valid function to return False for this test
        with patch("semantic_router.layer.is_valid", return_value=False):
            # Attempt to load the LayerConfig from the temporary file
            # and assert that it raises an exception due to invalid configuration
            with pytest.raises(Exception) as excinfo:
                LayerConfig.from_file(str(config_path))
            assert "Invalid config JSON or YAML" in str(
                excinfo.value
            ), "Loading an invalid configuration should raise an exception."

    def test_from_file_with_llm(self, tmp_path, index_cls):
        llm_config_json = """
        {
            "encoder_type": "cohere",
            "encoder_name": "embed-english-v3.0",
            "routes": [
                {
                    "name": "llm_route",
                    "utterances": ["tell me a joke", "say something funny"],
                    "llm": {
                        "module": "semantic_router.llms.base",
                        "class": "BaseLLM",
                        "model": "fake-model-v1"
                    }
                }
            ]
        }"""

        config_path = tmp_path / "config_with_llm.json"
        with open(config_path, "w") as file:
            file.write(llm_config_json)

        # Load the LayerConfig from the temporary file
        layer_config = LayerConfig.from_file(str(config_path))

        # Using BaseLLM because trying to create a usable Mock LLM is a nightmare.
        assert isinstance(
            layer_config.routes[0].llm, BaseLLM
        ), "LLM should be instantiated and associated with the route based on the "
        "config"
        assert (
            layer_config.routes[0].llm.name == "fake-model-v1"
        ), "LLM instance should have the 'name' attribute set correctly"

    def test_config(self, openai_encoder, routes, index_cls):
        os.environ["OPENAI_API_KEY"] = "test_api_key"
        route_layer = RouteLayer(
            encoder=openai_encoder, routes=routes, index=index_cls()
        )
        # confirm route creation functions as expected
        layer_config = route_layer.to_config()
        assert layer_config.routes == routes
        # now load from config and confirm it's the same
        route_layer_from_config = RouteLayer.from_config(layer_config, index_cls())
        assert (
            route_layer_from_config._get_route_names() == route_layer._get_route_names()
        )
        assert route_layer_from_config.score_threshold == route_layer.score_threshold

    def test_get_thresholds(self, openai_encoder, routes, index_cls):
        route_layer = RouteLayer(
            encoder=openai_encoder, routes=routes, index=index_cls()
        )
        assert route_layer.get_thresholds() == {"Route 1": 0.82, "Route 2": 0.82}


class TestLayerFit:
    def test_eval(self, openai_encoder, routes, test_data):
        route_layer = RouteLayer(encoder=openai_encoder, routes=routes)
        # unpack test data
        X, y = zip(*test_data)
        # evaluate
        route_layer.evaluate(X=X, y=y, batch_size=int(len(test_data) / 5))

    def test_fit(self, openai_encoder, routes, test_data):
        route_layer = RouteLayer(encoder=openai_encoder, routes=routes)
        # unpack test data
        X, y = zip(*test_data)
        route_layer.fit(X=X, y=y, batch_size=int(len(test_data) / 5))


# Add more tests for edge cases and error handling as needed.


class TestLayerConfig:
    def test_init(self):
        layer_config = LayerConfig()
        assert layer_config.routes == []

    def test_to_file_json(self):
        route = Route(name="test", utterances=["utterance"])
        layer_config = LayerConfig(routes=[route])
        with patch("builtins.open", mock_open()) as mocked_open:
            layer_config.to_file("data/test_output.json")
            mocked_open.assert_called_once_with("data/test_output.json", "w")

    def test_to_file_yaml(self):
        route = Route(name="test", utterances=["utterance"])
        layer_config = LayerConfig(routes=[route])
        with patch("builtins.open", mock_open()) as mocked_open:
            layer_config.to_file("data/test_output.yaml")
            mocked_open.assert_called_once_with("data/test_output.yaml", "w")

    def test_to_file_invalid(self):
        route = Route(name="test", utterances=["utterance"])
        layer_config = LayerConfig(routes=[route])
        with pytest.raises(ValueError):
            layer_config.to_file("test_output.txt")

    def test_from_file_json(self):
        mock_json_data = layer_json()
        with patch("builtins.open", mock_open(read_data=mock_json_data)) as mocked_open:
            layer_config = LayerConfig.from_file("data/test.json")
            mocked_open.assert_called_once_with("data/test.json", "r")
            assert isinstance(layer_config, LayerConfig)

    def test_from_file_yaml(self):
        mock_yaml_data = layer_yaml()
        with patch("builtins.open", mock_open(read_data=mock_yaml_data)) as mocked_open:
            layer_config = LayerConfig.from_file("data/test.yaml")
            mocked_open.assert_called_once_with("data/test.yaml", "r")
            assert isinstance(layer_config, LayerConfig)

    def test_from_file_invalid(self):
        with open("test.txt", "w") as f:
            f.write("dummy content")
        with pytest.raises(ValueError):
            LayerConfig.from_file("test.txt")
        os.remove("test.txt")

    def test_to_dict(self):
        route = Route(name="test", utterances=["utterance"])
        layer_config = LayerConfig(routes=[route])
        assert layer_config.to_dict()["routes"] == [route.to_dict()]

    def test_add(self):
        route = Route(name="test", utterances=["utterance"])
        route2 = Route(name="test2", utterances=["utterance2"])
        layer_config = LayerConfig()
        layer_config.add(route)
        # confirm route added
        assert layer_config.routes == [route]
        # add second route and check updates
        layer_config.add(route2)
        assert layer_config.routes == [route, route2]

    def test_get(self):
        route = Route(name="test", utterances=["utterance"])
        layer_config = LayerConfig(routes=[route])
        assert layer_config.get("test") == route

    def test_get_not_found(self):
        route = Route(name="test", utterances=["utterance"])
        layer_config = LayerConfig(routes=[route])
        assert layer_config.get("not_found") is None

    def test_remove(self):
        route = Route(name="test", utterances=["utterance"])
        layer_config = LayerConfig(routes=[route])
        layer_config.remove("test")
        assert layer_config.routes == []

    def test_setting_aggregation_methods(self, openai_encoder, routes):
        for agg in ["sum", "mean", "max"]:
            route_layer = RouteLayer(
                encoder=openai_encoder,
                routes=routes,
                aggregation=agg,
            )
            assert route_layer.aggregation == agg

    def test_semantic_classify_multiple_routes_with_different_aggregation(
        self, openai_encoder, routes
    ):
        route_scores = [
            {"route": "Route 1", "score": 0.5},
            {"route": "Route 1", "score": 0.5},
            {"route": "Route 1", "score": 0.5},
            {"route": "Route 1", "score": 0.5},
            {"route": "Route 2", "score": 0.4},
            {"route": "Route 2", "score": 0.6},
            {"route": "Route 2", "score": 0.8},
            {"route": "Route 3", "score": 0.1},
            {"route": "Route 3", "score": 1.0},
        ]
        for agg in ["sum", "mean", "max"]:
            route_layer = RouteLayer(
                encoder=openai_encoder,
                routes=routes,
                aggregation=agg,
            )
            classification, score = route_layer._semantic_classify(route_scores)

            if agg == "sum":
                assert classification == "Route 1"
                assert score == [0.5, 0.5, 0.5, 0.5]
            elif agg == "mean":
                assert classification == "Route 2"
                assert score == [0.4, 0.6, 0.8]
            elif agg == "max":
                assert classification == "Route 3"
                assert score == [0.1, 1.0]<|MERGE_RESOLUTION|>--- conflicted
+++ resolved
@@ -132,15 +132,8 @@
 
 @pytest.mark.parametrize("index_cls", get_test_indexes())
 class TestRouteLayer:
-<<<<<<< HEAD
-    def test_initialization(self, openai_encoder, routes, index_cls):
-        route_layer = RouteLayer(
-            encoder=openai_encoder, routes=routes, index=index_cls()
-        )
-=======
     def test_initialization(self, openai_encoder, routes):
-        route_layer = RouteLayer(encoder=openai_encoder, routes=routes, top_k=10)
->>>>>>> 931af0c2
+        route_layer = RouteLayer(encoder=openai_encoder, routes=routes, top_k=10, index=index_cls())
         assert openai_encoder.score_threshold == 0.82
         assert route_layer.score_threshold == 0.82
         assert route_layer.top_k == 10
